{-# LANGUAGE MultiParamTypeClasses, FunctionalDependencies #-}
{-|
 Maintainer: Thomas.DuBuisson@gmail.com
 Stability: beta
 Portability: portable 

This is the heart of the crypto-api package.  By making (or having) 
an instance of Hash, AsymCipher, BlockCipher or StreamCipher you provide (or obtain)
access to any infrastructure built on these primitives include block cipher modes
of operation, hashing, hmac, signing, etc.  These classes allow users to build
routines that are agnostic to the algorithm used so changing algorithms is as simple
as changing a type signature.
-}

module Crypto.Classes
<<<<<<< HEAD
        (
        -- * Hash class and helper functions
          Hash(..)
        , hashFunc
        , hashFunc'
        -- * Cipher classes and helper functions
        , BlockCipher(..)
        , blockSizeBytes
        , buildKeyIO
        , StreamCipher(..)
        , buildStreamKeyIO
        , AsymCipher(..)
        , buildKeyPairIO
        , Signing(..)
        , buildSigningKeyPairIO
        -- * Misc helper functions
        , for
        , (.::.)
=======
	(
	-- * Hash class and helper functions
	  Hash(..)
	, hash
	, hash'
	, hashFunc
	, hashFunc'
	-- * Cipher classes and helper functions
	, BlockCipher(..)
	, blockSizeBytes
	, buildKeyIO
	, buildKeyGen
	, StreamCipher(..)
	, buildStreamKeyIO
	, buildStreamKeyGen
	, AsymCipher(..)
	, buildKeyPairIO
	, buildKeyPairGen
	, Signing(..)
	, buildSigningKeyPairIO
	, buildSigningKeyPairGen
	-- * Misc helper functions
	, for
	, (.::.)
>>>>>>> 1630c189
        , constTimeEq
        , encode
        ) where

import Data.Serialize
import qualified Data.ByteString.Lazy as L
import qualified Data.ByteString as B
import qualified Data.ByteString.Internal as I
import Data.ByteString.Unsafe (unsafeUseAsCStringLen)
import Control.Monad.Trans.Class (lift)
import Control.Monad.Trans.State (StateT(..), runStateT)
import Data.Bits ((.|.), xor)
import Data.List (foldl', genericDrop)
import Data.Word (Word8, Word64)
import Data.Tagged
import Crypto.Types
import Crypto.Random
import System.IO.Unsafe (unsafePerformIO)
import Foreign (Ptr)
import Foreign.C (CChar(..), CInt(..))
import System.Entropy

-- |The Hash class is intended as the generic interface
-- targeted by maintainers of Haskell digest implementations.
-- Using this generic interface, higher level functions
-- such as 'hash' and 'hash'' provide a useful API
-- for comsumers of hash implementations.
--
-- Any instantiated implementation must handle unaligned data.
--
-- Minimum complete definition: 'outputLength', 'blockLength', 'initialCtx',
-- 'updateCtx', and 'finalize'.
class (Serialize d, Eq d, Ord d)
    => Hash ctx d | d -> ctx, ctx -> d where
  outputLength  :: Tagged d BitLength         -- ^ The size of the digest when encoded
  blockLength   :: Tagged d BitLength         -- ^ The amount of data operated on in each round of the digest computation
  initialCtx    :: ctx                        -- ^ An initial context, provided with the first call to 'updateCtx'
  updateCtx     :: ctx -> B.ByteString -> ctx -- ^ Used to update a context, repeatedly called until all data is exhausted
                                              --   must operate correctly for imputs of @n*blockLength@ bytes for @n `elem` [0..]@
  finalize      :: ctx -> B.ByteString -> d   -- ^ Finializing a context, plus any message data less than the block size, into a digest

  -- |Hash a lazy ByteString, creating a digest
  hash :: (Hash ctx d) => L.ByteString -> d
  hash msg = res
    where
    res = finalize ctx end
    ctx = foldl' updateCtx initialCtx blks
    (blks,end) = makeBlocks msg blockLen
    blockLen = (blockLength .::. res) `div` 8

  -- |Hash a strict ByteString, creating a digest
  hash' :: (Hash ctx d) => B.ByteString -> d
  hash' msg = res
    where
    res = finalize (updateCtx initialCtx top) end
    (top, end) = B.splitAt remlen msg
    remlen = B.length msg - (B.length msg `rem` bLen)
    bLen = blockLength `for` res `div` 8

-- |Obtain a lazy hash function whose result is the same type
-- as the given digest, which is discarded.  If the type is already inferred then
-- consider using the 'hash' function instead.
hashFunc :: Hash c d => d -> (L.ByteString -> d)
hashFunc d = f
  where
  f = hash
  a = f undefined `asTypeOf` d

-- |Obtain a strict hash function whose result is the same type
-- as the given digest, which is discarded.  If the type is already inferred then
-- consider using the 'hash'' function instead.
hashFunc' :: Hash c d => d -> (B.ByteString -> d)
hashFunc' d = f
  where
  f = hash'
  a = f undefined `asTypeOf` d

{-# INLINABLE makeBlocks #-}
makeBlocks :: L.ByteString -> ByteLength -> ([B.ByteString], B.ByteString)
makeBlocks msg len = go (L.toChunks msg)
  where
  go [] = ([],B.empty)
  go (x:xs)
    | B.length x >= len =
        let l = B.length x - B.length x `rem` len
            (top,end) = B.splitAt l x
            (rest,trueEnd) = go (end:xs)
        in (top:rest, trueEnd)
    | otherwise =
        case xs of
                [] -> ([], x)
                (a:as) -> go (B.append x a : as)

-- |The BlockCipher class is intended as the generic interface
-- targeted by maintainers of Haskell cipher implementations.
-- Using this generic interface higher level functions
-- such as 'cbc', and other functions from Data.Crypto.Modes, provide a useful API
-- for comsumers of cipher implementations.
--
-- Instances must handle unaligned data
class ( Serialize k) => BlockCipher k where
  blockSize     :: Tagged k BitLength                   -- ^ The size of a single block; the smallest unit on which the cipher operates.
  encryptBlock  :: k -> B.ByteString -> B.ByteString    -- ^ encrypt data of size @n*blockSize@ where @n `elem` [0..]@  (ecb encryption)
  decryptBlock  :: k -> B.ByteString -> B.ByteString    -- ^ decrypt data of size @n*blockSize@ where @n `elem` [0..]@  (ecb decryption)
  buildKey      :: B.ByteString -> Maybe k              -- ^ smart constructor for keys from a bytestring.
  keyLength     :: Tagged k BitLength                   -- ^ length of the cryptographic key
  ecb           :: k -> B.ByteString -> B.ByteString
  ecb = modeEcb'
  unEcb         :: k -> B.ByteString -> B.ByteString
  unEcb = modeUnEcb'
  cbc           :: k -> IV k -> B.ByteString -> (B.ByteString, IV k)
  cbc = modeCbc'
  unCbc         :: k -> IV k -> B.ByteString -> (B.ByteString, IV k)
  unCbc = modeUnCbc'
  ctr           :: k -> IV k -> B.ByteString -> (B.ByteString, IV k)
  ctr = modeCtr' incIV
  unCtr         :: k -> IV k -> B.ByteString -> (B.ByteString, IV k)
  unCtr = modeUnCtr' incIV
  cfb           :: k -> IV k -> B.ByteString -> (B.ByteString, IV k)
  cfb = modeCfb'
  unCfb         :: k -> IV k -> B.ByteString -> (B.ByteString, IV k)
  unCfb = modeUnCfb'
  ofb           :: k -> IV k -> B.ByteString -> (B.ByteString, IV k)
  ofb = modeOfb'
  unOfb         :: k -> IV k -> B.ByteString -> (B.ByteString, IV k)
  unOfb = modeUnOfb'

-- |The number of bytes in a block cipher block
blockSizeBytes :: (BlockCipher k) => Tagged k ByteLength
blockSizeBytes = fmap (`div` 8) blockSize

-- |Build a symmetric key using the system entropy (see 'System.Crypto.Random')
buildKeyIO :: (BlockCipher k) => IO k
buildKeyIO = buildKeyM getEntropy fail

-- |Build a symmetric key using a given 'Crypto.Random.CryptoRandomGen'
buildKeyGen :: (BlockCipher k, CryptoRandomGen g) => g -> Either GenError (k, g)
buildKeyGen = runStateT (buildKeyM (StateT . genBytes) (lift . Left . GenErrorOther))

buildKeyM :: (BlockCipher k, Monad m) => (Int -> m B.ByteString) -> (String -> m k) -> m k
buildKeyM getMore err = go (0::Int)
  where
  go 1000 = err "Tried 1000 times to generate a key from the system entropy.\
                \  No keys were returned! Perhaps the system entropy is broken\
                \ or perhaps the BlockCipher instance being used has a non-flat\
                \ keyspace."
  go i = do
<<<<<<< HEAD
        let bs = keyLength
        kd <- getEntropy ((7 + untag bs) `div` 8)
        case buildKey kd of
                Nothing -> go (i+1)
                Just k  -> return $ k `asTaggedTypeOf` bs
=======
	let bs = keyLength
	kd <- getMore ((7 + untag bs) `div` 8)
	case buildKey kd of
		Nothing -> go (i+1)
		Just k  -> return $ k `asTaggedTypeOf` bs
>>>>>>> 1630c189

-- |Asymetric ciphers (common ones being RSA or EC based)
class (Serialize p, Serialize v) => AsymCipher p v | p -> v, v -> p where
  buildKeyPair :: CryptoRandomGen g => g -> BitLength -> Either GenError ((p,v),g) -- ^ build a public/private key pair using the provided generator
  encryptAsym      :: (CryptoRandomGen g) => g -> p -> B.ByteString -> Either GenError (B.ByteString,g) -- ^ Asymetric encryption
  decryptAsym      :: v -> B.ByteString -> Maybe B.ByteString  -- ^ Asymetric decryption
  publicKeyLength  :: p -> BitLength
  privateKeyLength :: v -> BitLength

-- |Build a pair of asymmetric keys using the system random generator.
buildKeyPairIO :: AsymCipher p v => BitLength -> IO (Either GenError (p,v))
buildKeyPairIO bl = do
        g <- newGenIO :: IO SystemRandom
        case buildKeyPair g bl of
                Left err -> return (Left err)
                Right (k,_) -> return (Right k)

-- |Flipped 'buildKeyPair' for ease of use with state monads.
buildKeyPairGen :: (CryptoRandomGen g, AsymCipher p v) => BitLength -> g -> Either GenError ((p,v),g)
buildKeyPairGen = flip buildKeyPair

-- | A stream cipher class.  Instance are expected to work on messages as small as one byte
-- The length of the resulting cipher text should be equal
-- to the length of the input message.
class (Serialize k) => StreamCipher k iv | k -> iv where
  buildStreamKey        :: B.ByteString -> Maybe k
  encryptStream         :: k -> iv -> B.ByteString -> (B.ByteString, iv)
  decryptStream         :: k -> iv -> B.ByteString -> (B.ByteString, iv)
  streamKeyLength       :: Tagged k BitLength

-- |Build a stream key using the system random generator
buildStreamKeyIO :: StreamCipher k iv => IO k
buildStreamKeyIO = buildStreamKeyM getEntropy fail

-- |Build a stream key using the provided random generator
buildStreamKeyGen :: (StreamCipher k iv, CryptoRandomGen g) => g -> Either GenError (k, g)
buildStreamKeyGen = runStateT (buildStreamKeyM (StateT . genBytes) (lift . Left . GenErrorOther))

buildStreamKeyM :: (Monad m, StreamCipher k iv) => (Int -> m B.ByteString) -> (String -> m k) -> m k
buildStreamKeyM getMore err = go (0::Int)
  where
  go 1000 = err "Tried 1000 times to generate a stream key from the system entropy.\
                \  No keys were returned! Perhaps the system entropy is broken\
                \ or perhaps the BlockCipher instance being used has a non-flat\
                \ keyspace."
  go i = do
<<<<<<< HEAD
        let k = streamKeyLength
        kd <- getEntropy ((untag k + 7) `div` 8)
        case buildStreamKey kd of
                Nothing -> go (i+1)
                Just k' -> return $ k' `asTaggedTypeOf` k
=======
	let k = streamKeyLength
	kd <- getMore ((untag k + 7) `div` 8)
	case buildStreamKey kd of
		Nothing -> go (i+1)
		Just k' -> return $ k' `asTaggedTypeOf` k
>>>>>>> 1630c189

-- | A class for signing operations which inherently can not be as generic
-- as asymetric ciphers (ex: DSA).
class (Serialize p, Serialize v) => Signing p v | p -> v, v -> p  where
  sign   :: CryptoRandomGen g => g -> v -> L.ByteString -> Either GenError (B.ByteString, g)
  verify :: p -> L.ByteString -> B.ByteString -> Bool
  buildSigningPair :: CryptoRandomGen g => g -> BitLength -> Either GenError ((p, v), g)
  signingKeyLength :: v -> BitLength
  verifyingKeyLength :: p -> BitLength

-- |Build a signing key using the system random generator
buildSigningKeyPairIO :: (Signing p v) => BitLength -> IO (Either GenError (p,v))
buildSigningKeyPairIO bl = do
        g <- newGenIO :: IO SystemRandom
        case buildSigningPair g bl of
                Left err -> return $ Left err
                Right (k,_) -> return $ Right k

-- |Flipped 'buildSigningPair' for ease of use with state monads.
buildSigningKeyPairGen :: (Signing p v, CryptoRandomGen g) => BitLength -> g -> Either GenError ((p, v), g)
buildSigningKeyPairGen = flip buildSigningPair

-- |Obtain a tagged value for a given type
for :: Tagged a b -> a -> b
for t _ = unTagged t

-- |Infix `for` operator
(.::.) :: Tagged a b -> a -> b
(.::.) = for

-- | Checks two bytestrings for equality without breaches for
-- timing attacks.
--
-- Semantically, @constTimeEq = (==)@.  However, @x == y@ takes less
-- time when the first byte is different than when the first byte
-- is equal.  This side channel allows an attacker to mount a
-- timing attack.  On the other hand, @constTimeEq@ always takes the
-- same time regardless of the bytestrings' contents, unless they are
-- of difference size.
--
-- You should always use @constTimeEq@ when comparing secrets,
-- otherwise you may leave a significant security hole
-- (cf. <http://codahale.com/a-lesson-in-timing-attacks/>).
constTimeEq :: B.ByteString -> B.ByteString -> Bool
constTimeEq s1 s2 =
    unsafePerformIO $
    unsafeUseAsCStringLen s1 $ \(s1_ptr, s1_len) ->
    unsafeUseAsCStringLen s2 $ \(s2_ptr, s2_len) ->
    if s1_len /= s2_len
      then return False
      else (== 0) `fmap` c_constTimeEq s1_ptr s2_ptr (fromIntegral s1_len)

foreign import ccall unsafe
   c_constTimeEq :: Ptr CChar -> Ptr CChar -> CInt -> IO CInt

-- | Like `ecb` but for strict bytestrings
modeEcb' :: BlockCipher k => k -> B.ByteString -> B.ByteString
modeEcb' k msg =
        let chunks = chunkFor' k msg
        in B.concat $ map (encryptBlock k) chunks
{-# INLINE modeEcb' #-}

-- |Decryption complement to `ecb'`
modeUnEcb' :: BlockCipher k => k -> B.ByteString -> B.ByteString
modeUnEcb' k ct =
        let chunks = chunkFor' k ct
        in B.concat $ map (decryptBlock k) chunks
{-# INLINE modeUnEcb' #-}

-- |Cipher block chaining encryption mode on strict bytestrings
modeCbc' :: BlockCipher k => k -> IV k -> B.ByteString -> (B.ByteString, IV k)
modeCbc' k (IV v) plaintext =
        let blks = chunkFor' k plaintext
            (cts, iv) = go blks v
        in (B.concat cts, IV iv)
  where
  go [] iv = ([], iv)
  go (b:bs) iv =
        let c = encryptBlock k (zwp' iv b)
            (cs, ivFinal) = go bs c
        in (c:cs, ivFinal)
{-# INLINEABLE modeCbc' #-}

-- |Cipher block chaining decryption for strict bytestrings
modeUnCbc' :: BlockCipher k => k -> IV k -> B.ByteString -> (B.ByteString, IV k)
modeUnCbc' k (IV v) ciphertext =
        let blks = chunkFor' k ciphertext
            (pts, iv) = go blks v
        in (B.concat pts, IV iv)
  where
  go [] iv = ([], iv)
  go (c:cs) iv =
        let p = zwp' (decryptBlock k c) iv
            (ps, ivFinal) = go cs c
        in (p:ps, ivFinal)
{-# INLINEABLE modeUnCbc' #-}

-- |Output feedback mode for strict bytestrings
modeOfb' :: BlockCipher k => k -> IV k -> B.ByteString -> (B.ByteString, IV k)
modeOfb' = modeUnOfb'
{-# INLINEABLE modeOfb' #-}

-- |Output feedback mode for strict bytestrings
modeUnOfb' :: BlockCipher k => k -> IV k -> B.ByteString -> (B.ByteString, IV k)
modeUnOfb' k (IV iv) msg =
        let ivStr = collect (B.length msg + ivLen) (drop 1 (iterate (encryptBlock k) iv))
            ivLen = B.length iv
            mLen = fromIntegral (B.length msg)
            newIV = IV . B.concat . L.toChunks . L.take (fromIntegral ivLen) . L.drop mLen . L.fromChunks $ ivStr
        in (zwp' (B.concat ivStr) msg, newIV)
{-# INLINEABLE modeUnOfb' #-}

-- |Counter mode for strict bytestrings
modeCtr' :: BlockCipher k => (IV k -> IV k) -> k -> IV k -> B.ByteString -> (B.ByteString, IV k)
modeCtr' = modeUnCtr'
{-# INLINEABLE modeCtr' #-}

-- |Counter mode for strict bytestrings
modeUnCtr' :: BlockCipher k => (IV k -> IV k) -> k -> IV k -> B.ByteString -> (B.ByteString, IV k)
modeUnCtr' f k (IV iv) msg =
       let ivStr = iterate f $ IV iv
           ivLen = fromIntegral $ B.length iv
           newIV = head $ genericDrop ((ivLen - 1 + B.length msg) `div` ivLen) ivStr
       in (zwp' (B.concat $ collect (B.length msg) (map (encryptBlock k . initializationVector) ivStr)) msg, newIV)
{-# INLINEABLE modeUnCtr' #-}

-- |Ciphertext feed-back encryption mode for strict bytestrings (with
-- s == blockSize)
modeCfb' :: BlockCipher k => k -> IV k -> B.ByteString -> (B.ByteString, IV k)
modeCfb' k (IV v) msg =
        let blks = chunkFor' k msg
            (cs,ivF) = go v blks
        in (B.concat cs, IV ivF)
  where
  go iv [] = ([],iv)
  go iv (b:bs) =
        let c = zwp' (encryptBlock k iv) b
            (cs,ivFinal) = go c bs
        in (c:cs, ivFinal)
{-# INLINEABLE modeCfb' #-}

-- |Ciphertext feed-back decryption mode for strict bytestrings (with s == blockSize)
modeUnCfb' :: BlockCipher k => k -> IV k -> B.ByteString -> (B.ByteString, IV k)
modeUnCfb' k (IV v) msg =
        let blks = chunkFor' k msg
            (ps, ivF) = go v blks
        in (B.concat ps, IV ivF)
  where
  go iv [] = ([], iv)
  go iv (b:bs) =
        let p = zwp' (encryptBlock k iv) b
            (ps, ivF) = go b bs
        in (p:ps, ivF)
{-# INLINEABLE modeUnCfb' #-}



chunkFor' :: (BlockCipher k) => k -> B.ByteString -> [B.ByteString]
chunkFor' k = go
  where
  blkSz = (blockSize `for` k) `div` 8
  go bs | B.length bs < blkSz = []
        | otherwise           = let (blk,rest) = B.splitAt blkSz bs in blk : go rest
{-# INLINE chunkFor' #-}

-- |Increase an `IV` by one.  This is way faster than decoding,
-- increasing, encoding
incIV :: BlockCipher k => IV k -> IV k
incIV (IV b) = IV $ snd $ B.mapAccumR (incw) True b
  where
       incw :: Bool -> Word8 -> (Bool, Word8)
       incw True w = (w == maxBound, w + 1)
       incw False w = (False, w)

-- |zipWith xor + Pack
--
-- As a result of rewrite rules, this should automatically be
-- optimized (at compile time) to use the bytestring libraries
-- 'zipWith'' function.
zwp' :: B.ByteString -> B.ByteString -> B.ByteString
zwp' a = B.pack . B.zipWith xor a
{-# INLINEABLE zwp' #-}

-- gather a specified number of bytes from the list of bytestrings
collect :: Int -> [B.ByteString] -> [B.ByteString]
collect 0 _ = []
collect _ [] = []
collect i (b:bs)
        | len < i  = b : collect (i - len) bs
        | len >= i = [B.take i b]
  where
  len = B.length b
{-# INLINE collect #-}<|MERGE_RESOLUTION|>--- conflicted
+++ resolved
@@ -13,7 +13,6 @@
 -}
 
 module Crypto.Classes
-<<<<<<< HEAD
         (
         -- * Hash class and helper functions
           Hash(..)
@@ -32,32 +31,6 @@
         -- * Misc helper functions
         , for
         , (.::.)
-=======
-	(
-	-- * Hash class and helper functions
-	  Hash(..)
-	, hash
-	, hash'
-	, hashFunc
-	, hashFunc'
-	-- * Cipher classes and helper functions
-	, BlockCipher(..)
-	, blockSizeBytes
-	, buildKeyIO
-	, buildKeyGen
-	, StreamCipher(..)
-	, buildStreamKeyIO
-	, buildStreamKeyGen
-	, AsymCipher(..)
-	, buildKeyPairIO
-	, buildKeyPairGen
-	, Signing(..)
-	, buildSigningKeyPairIO
-	, buildSigningKeyPairGen
-	-- * Misc helper functions
-	, for
-	, (.::.)
->>>>>>> 1630c189
         , constTimeEq
         , encode
         ) where
@@ -205,19 +178,11 @@
                 \ or perhaps the BlockCipher instance being used has a non-flat\
                 \ keyspace."
   go i = do
-<<<<<<< HEAD
-        let bs = keyLength
-        kd <- getEntropy ((7 + untag bs) `div` 8)
-        case buildKey kd of
-                Nothing -> go (i+1)
-                Just k  -> return $ k `asTaggedTypeOf` bs
-=======
-	let bs = keyLength
-	kd <- getMore ((7 + untag bs) `div` 8)
-	case buildKey kd of
-		Nothing -> go (i+1)
-		Just k  -> return $ k `asTaggedTypeOf` bs
->>>>>>> 1630c189
+    let bs = keyLength
+    kd <- getMore ((7 + untag bs) `div` 8)
+    case buildKey kd of
+        Nothing -> go (i+1)
+        Just k  -> return $ k `asTaggedTypeOf` bs
 
 -- |Asymetric ciphers (common ones being RSA or EC based)
 class (Serialize p, Serialize v) => AsymCipher p v | p -> v, v -> p where
@@ -264,19 +229,11 @@
                 \ or perhaps the BlockCipher instance being used has a non-flat\
                 \ keyspace."
   go i = do
-<<<<<<< HEAD
-        let k = streamKeyLength
-        kd <- getEntropy ((untag k + 7) `div` 8)
-        case buildStreamKey kd of
-                Nothing -> go (i+1)
-                Just k' -> return $ k' `asTaggedTypeOf` k
-=======
-	let k = streamKeyLength
-	kd <- getMore ((untag k + 7) `div` 8)
-	case buildStreamKey kd of
-		Nothing -> go (i+1)
-		Just k' -> return $ k' `asTaggedTypeOf` k
->>>>>>> 1630c189
+    let k = streamKeyLength
+    kd <- getMore ((untag k + 7) `div` 8)
+    case buildStreamKey kd of
+        Nothing -> go (i+1)
+        Just k' -> return $ k' `asTaggedTypeOf` k
 
 -- | A class for signing operations which inherently can not be as generic
 -- as asymetric ciphers (ex: DSA).
